--- conflicted
+++ resolved
@@ -133,13 +133,8 @@
   (->> ((user->client :rasta) :get 200 "table")
        (filter #(= (:db_id %) (data/id))) ; prevent stray tables from affecting unit test results
        (map #(dissoc %
-<<<<<<< HEAD
                      :raw_table_id :db :created_at :updated_at :schema :entity_name :description :visibility_type
                      :caveats :points_of_interest :show_in_getting_started :db_id :active))
-=======
-                     :raw_table_id :db :created_at :updated_at :schema :entity_name :description :entity_type
-                     :visibility_type :caveats :points_of_interest :show_in_getting_started :db_id :active))
->>>>>>> 3be5e950
        set))
 
 
@@ -421,12 +416,12 @@
                                                           :created_at   $}))))
       :destination    (-> (fk-field-details users-id-field)
                           (dissoc :target :dimensions :values)
-<<<<<<< HEAD
-                          (assoc :table_id     (data/id :users)
-                                 :name         "ID"
-                                 :display_name "ID"
-                                 :base_type    "type/BigInteger"
-                                 :special_type "type/PK"
+                          (assoc :table_id      (data/id :users)
+                                 :name          "ID"
+                                 :display_name  "ID"
+                                 :base_type     "type/Biginteger"
+                                 :database_type "BIGINT"
+                                 :special_type  "type/PK"
                                  :table        (merge (dissoc (table-defaults) :db :segments :field_values :metrics)
                                                       (match-$ (Table (data/id :users))
                                                         {:schema       "PUBLIC"
@@ -438,24 +433,6 @@
                                                          :id           $
                                                          :raw_table_id $
                                                          :created_at   $}))))}])
-=======
-                          (assoc :table_id      (data/id :users)
-                                 :name          "ID"
-                                 :display_name  "ID"
-                                 :database_type "BIGINT"
-                                 :base_type     "type/BigInteger"
-                                 :special_type  "type/PK"
-                                 :table         (merge (dissoc (table-defaults) :db :segments :field_values :metrics)
-                                                       (match-$ (Table (data/id :users))
-                                                         {:schema       "PUBLIC"
-                                                          :name         "USERS"
-                                                          :display_name "Users"
-                                                          :rows         15
-                                                          :updated_at   $
-                                                          :id           $
-                                                          :raw_table_id $
-                                                          :created_at   $}))))}])
->>>>>>> 3be5e950
   ((user->client :rasta) :get 200 (format "table/%d/fks" (data/id :users))))
 
 ;; Make sure metadata for 'virtual' tables comes back as expected from GET /api/table/:id/query_metadata
