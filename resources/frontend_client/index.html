<!DOCTYPE html>
<html lang="en" ng-app="corvus" class="no-js">
    <head>
        <meta charset="utf-8" />
        <meta http-equiv="X-UA-Compatible" content="IE=edge" />
        <meta name="viewport" content="width=device-width, initial-scale=1, maximum-scale=1, user-scalable=no, minimal-ui" />
        <meta name="apple-mobile-web-app-capable" content="yes" />
        <meta name="apple-mobile-web-app-status-bar-style" content="black-translucent" />
        <title>Metabase</title>
        <link href="/app/bower_components/angular-xeditable/dist/css/xeditable.css" rel="stylesheet" />
        <link href="/app/bower_components/angular-gridster/dist/angular-gridster.min.css" rel="stylesheet" />
        <link href="/app/bower_components/react-date-picker/react-datepicker.css" rel="stylesheet" />
        <link href="/app/bower_components/dc.js/dc.css" rel="stylesheet" />
        <link rel="stylesheet" href="/app/dist/corvus.css" />
        <script src="/app/bower_components/angular/angular.min.js"></script>
    </head>

    <body ng-controller="Corvus">
        <div ng-controller="Nav" ng-if="user" ng-cloak>
            <nav class="CoreNav clearfix" ng-show="nav == 'main'">
                <div class="col col-sm-12">
                    <div class="NavItem Dropdown float-left" dropdown on-toggle="toggled(open)">
                        <span class="NavItem-text" ng-bind="currentOrg.name"></span>
                    <span dropdown-toggle ng-if="user.is_multi_org">
                      <cv-chevron-down-icon width="8px" height="8px"></cv-chevron-down-icon>
                    </span>
                        <ul class="Dropdown-content">
                            <li ng-repeat="organization in userMemberOf">
                                <a class="link block py1" href="#" ng-click="changeCurrOrg(organization.slug)">{{organization.name}}</a>
                            </li>
                        </ul>
                    </div>
                    <ul class="float-left ml4">
                        <li class="inline-block">
                            <a class="NavItem NavItem-withIcon" cv-org-href="/dash/" selectable-nav-item="dashboards">
                                <div class="IconWrapper">
                                    <cv-dashboards-icon></cv-dashboards-icon>
                                </div>
                                <span class="NavItem-text">Dashboards</span>
                            </a>
                        </li>
                        <li class="inline-block">
                            <a class="NavItem NavItem-withIcon" cv-org-href="/card/" selectable-nav-item="cards">
                                <div class="IconWrapper">
                                    <cv-cards-icon></cv-cards-icon>
                                </div>
                                <span class="NavItem-text">Cards</span>
                            </a>
                        </li>
                        <li class="inline-block">
                            <a class="NavItem NavItem-withIcon" cv-org-href="/explore/" selectable-nav-item="explore">
                                <div class="IconWrapper">
                                    <cv-explore-icon></cv-explore-icon>
                                </div>
                                <span class="NavItem-text">Explore</span>
                            </a>
                        </li>
                    </ul>
                    <ul class="float-right">
                        <li class="SearchNav NavItem mr4" selectable-nav-item="search">
                            <form class="Search" ng-submit="submit()" ng-controller="SearchBox">
                                <input class="Search-field" type="text" placeholder="Search" ng-model="searchText">
                                <a class="Search-button">
                                    <cv-search-icon width="16px" height="16px" ng-click="submit()"></cv-search-icon>
                                </a>
                            </form>
                        </li>
                        <li class="Dropdown inline-block" dropdown on-toggle="toggled(open)">
                            <a class="NavItem" selectable-nav-item="settings" dropdown-toggle>
                                <span class="NavItem-text" ng-if="!user.first_name">Me</span>
                                <span class="NavItem-text" ng-if="user.first_name">{{user.first_name}}</span>
                                <cv-chevron-down-icon width="8px" height="8px"></cv-chevron-down-icon>
                            </a>
                            <ul class="Dropdown-content right">
                                <li class="" ><a class="link" href="/user/edit_current">Account Settings</a></li>
                                <li class="" ><a class="link" ng-if="userIsAdmin" cv-org-href="/admin/">Admin</a></li>
                                <li class="" ><a class="link" href="/auth/logout">Logout</a></li>
                            </ul>
                        </li>
                    </ul>
                </div>
            </nav>
            <nav class="AdminNav" ng-show="nav == 'admin'">
                    <div class="bg-white border-bottom">
                        <div class="py2 wrapper">
                            <label class="Select" ng-if="user.is_multi_org">
                                <select ng-change="changeCurrOrg(currentOrgSlug)" ng-model="currentOrgSlug" ng-options="organization.slug as organization.name for organization in userAdminOf"></select>
                            </label>
                            <a class="AdminTitle link" cv-org-href="/admin/">
                                <span ng-if="!user.is_multi_org">{{currentOrg.name}} - </span>Admin
                            </a>
                            <div class="mx1 float-right">
                                <a class="AdminExit-trigger link" cv-org-href="/">Exit Admin</a>
                            </div>
                        </div>
                        <section class="mt1 wrapper">
                            <a class="NavItem" ng-class="{ 'is--selected' : isActive('/admin/databases')}" cv-org-href="/admin/databases">Databases</a>
                            <a class="NavItem" ng-class="{ 'is--selected' : isActive('/admin/datasets')}" cv-org-href="/admin/datasets">Datasets</a>
                            <a class="NavItem" ng-class="{ 'is--selected' : isActive('/admin/emailreport')}" cv-org-href="/admin/emailreport/">Email Reports</a>
                            <a class="NavItem" ng-class="{ 'is--selected' : isActive('/admin/people')}" cv-org-href="/admin/people/">People</a>
<<<<<<< HEAD
                            <a class="NavItem" ng-class="{ 'is--selected' : isActive('/admin/query')}"cv-org-href="/admin/query/run">SQL Query</a>
=======
                            <a class="NavItem" ng-class="{ 'is--selected' : isActive('/admin/query/run')}"cv-org-href="/admin/query/run">Run Query</a>
                            <a class="NavItem" ng-class="{ 'is--selected' : isActive('/admin/query')}" cv-org-href="/admin/query/">Saved Queries</a>
                            <a class="NavItem" ng-class="{ 'is--selected' : isActive('/admin/search')}" cv-org-href="/admin/search">Search</a>
>>>>>>> 15ef60fa
                            <a class="NavItem" ng-class="{ 'is--selected' : isActive('/admin/settings')}" cv-org-href="/admin">Settings</a>
                        </section>
                    </div>
            </nav>

            <nav ng-show="nav == 'superadmin'">
                <div class="border-bottom bg-white py1">
                    <div class="wrapper clearfix">
                        <div class="mx1 my2 float-right">
                            <a class="inline-block" href="/">Exit</a>
                        </div>
                        <h3 class="AdminPageTitle my2">Site Administration</h3>
                    </div>
                </div>
            </nav>
            <nav class="my4 col col-sm-3" ng-show="nav == 'superadmin'">
                <ul class="CoreNav">
                    <li>
                        <a class="NavItem NavItem--large" href="/superadmin/">Global Settings</a>
                    </li>
                    <li>
                        <a class="NavItem NavItem--large" href="/superadmin/organization/">Organizations</a>
                    </li>
                </ul>
            </nav>
            <nav class="SetupNav" ng-show="nav == 'setup'">
                <div class="SetupWrapper py4">
                    <span class="SetupOrg">
                        {{currentOrg.name}}
                    </span>
                    <span class="SetupUser float-right Dropdown" dropdown on-toggle="toggled(open)">
                        <div dropdown-toggle>
                            {{user.email}}
                            <cv-chevron-down-icon class="ml1" width="10px" height="10px"></cv-chevron-down-icon>
                          </div>
                        <ul class="Dropdown-content right">
                          <li class="" ><a class="link" href="/auth/logout" target="_self">Logout</a></li>
                        </ul>
                    </span>
                </div>
            </nav>
        </div>

        <div class="MainContent">
            <div ng-view></div>
        </div>
    </body>

    <!-- JS INCLUDES -->
    <!-- vendor js -->
    <script src="/app/bower_components/react/react-with-addons.min.js"></script>
    <script src="/app/bower_components/react-onclickoutside/index.js"></script>
    <script src="/app/bower_components/moment/min/moment.min.js"></script>
    <script src="/app/bower_components/tether/tether.min.js"></script>
    <script src="/app/bower_components/react-date-picker/react-datepicker.js"></script>


    <script src="/app/bower_components/jquery/dist/jquery.min.js"></script>
    <script src="/app/bower_components/underscore/underscore-min.js"></script>
    <script src="/app/bower_components/fastclick/lib/fastclick.js"></script>

    <script src="/app/bower_components/angular-route/angular-route.min.js"></script>
    <script src="/app/bower_components/angular-resource/angular-resource.min.js"></script>
    <script src="/app/bower_components/angular-cookies/angular-cookies.min.js"></script>
    <script src="/app/bower_components/angular-animate/angular-animate.min.js"></script>
    <script src="/app/bower_components/angular-sanitize/angular-sanitize.min.js"></script>
    <script src="/app/bower_components/angular-xeditable/dist/js/xeditable.min.js"></script>
    <script src="/app/bower_components/angular-cookie/angular-cookie.min.js"></script>
    <script src="/app/bower_components/javascript-detect-element-resize/detect-element-resize.js"></script>
    <script src="/app/bower_components/angular-gridster/dist/angular-gridster.min.js"></script>
    <script src="/app/bower_components/angular-bootstrap/ui-bootstrap-tpls.min.js"></script>
    <script src="/app/bower_components/angular-http-auth/src/http-auth-interceptor.js"></script>
    <script src="/app/bower_components/ace-builds/src-min-noconflict/ace.js"></script>
    <script src="/app/bower_components/ace-builds/src-min-noconflict/mode-sql.js"></script>
    <script src="/app/bower_components/ace-builds/src-min-noconflict/ext-language_tools.js"></script>
    <script src="/app/bower_components/angular-ui-ace/ui-ace.min.js"></script>
    <script src="/app/bower_components/angularytics/dist/angularytics.min.js"></script>
    <script src="/app/bower_components/ng-sortable/dist/ng-sortable.min.js"></script>
    <script src="/app/bower_components/angular-readable-time/angular-readable-time.min.js"></script>

    <script src="/app/bower_components/d3/d3.min.js"></script>
    <script src="/app/bower_components/crossfilter/crossfilter.min.js"></script>
    <script src="/app/bower_components/dc.js/dc.min.js"></script>

    <script src="/app/js/google_maps.js"></script>

    <!-- dist app -->
    <script src="/app/dist/app.js"></script>
    <script src="/app/dist/query_builder.js" type="text/javascript"></script>

    <script src="//ajax.googleapis.com/ajax/libs/webfont/1.4.7/webfont.js"></script>
    <script>
        WebFont.load({
          google: {
            families: ['Lato:n1,n4,n7']
          }
        });
      </script>

    <script>
    (function(i,s,o,g,r,a,m){i['GoogleAnalyticsObject']=r;i[r]=i[r]||function(){
    (i[r].q=i[r].q||[]).push(arguments)},i[r].l=1*new Date();a=s.createElement(o),
    m=s.getElementsByTagName(o)[0];a.async=1;a.src=g;m.parentNode.insertBefore(a,m)
    })(window,document,'script','//www.google-analytics.com/analytics.js <http://www.google-analytics.com/analytics.js>','ga');

    ga('create', 'UA-60817802-1', 'auto');
    ga('send', 'pageview');
    </script>
</html><|MERGE_RESOLUTION|>--- conflicted
+++ resolved
@@ -98,14 +98,8 @@
                             <a class="NavItem" ng-class="{ 'is--selected' : isActive('/admin/datasets')}" cv-org-href="/admin/datasets">Datasets</a>
                             <a class="NavItem" ng-class="{ 'is--selected' : isActive('/admin/emailreport')}" cv-org-href="/admin/emailreport/">Email Reports</a>
                             <a class="NavItem" ng-class="{ 'is--selected' : isActive('/admin/people')}" cv-org-href="/admin/people/">People</a>
-<<<<<<< HEAD
+                            <a class="NavItem" ng-class="{ 'is--selected' : isActive('/admin/settings')}" cv-org-href="/admin">Settings</a>
                             <a class="NavItem" ng-class="{ 'is--selected' : isActive('/admin/query')}"cv-org-href="/admin/query/run">SQL Query</a>
-=======
-                            <a class="NavItem" ng-class="{ 'is--selected' : isActive('/admin/query/run')}"cv-org-href="/admin/query/run">Run Query</a>
-                            <a class="NavItem" ng-class="{ 'is--selected' : isActive('/admin/query')}" cv-org-href="/admin/query/">Saved Queries</a>
-                            <a class="NavItem" ng-class="{ 'is--selected' : isActive('/admin/search')}" cv-org-href="/admin/search">Search</a>
->>>>>>> 15ef60fa
-                            <a class="NavItem" ng-class="{ 'is--selected' : isActive('/admin/settings')}" cv-org-href="/admin">Settings</a>
                         </section>
                     </div>
             </nav>
