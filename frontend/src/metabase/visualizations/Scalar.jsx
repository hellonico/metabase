--- conflicted
+++ resolved
@@ -15,15 +15,10 @@
 import i from "icepick";
 import d3 from "d3";
 
-<<<<<<< HEAD
 import type { VisualizationProps } from "metabase/visualizations";
 
 export default class Scalar extends Component<*, VisualizationProps, *> {
-    static displayName = "Number";
-=======
-export default class Scalar extends Component {
     static uiName = "Number";
->>>>>>> 5bb4ef23
     static identifier = "scalar";
     static iconName = "number";
 
