import React, { Component, PropTypes } from "react";
import { Link } from "react-router";

import LoadingSpinner from 'metabase/components/LoadingSpinner.jsx';
import Tooltip from "metabase/components/Tooltip";

import RunButton from './RunButton.jsx';
import VisualizationSettings from './VisualizationSettings.jsx';

import VisualizationError from "./VisualizationError.jsx";
import VisualizationResult from "./VisualizationResult.jsx";

import Warnings from "./Warnings.jsx";
import QueryDownloadWidget from "./QueryDownloadWidget.jsx";
import QuestionEmbedWidget from "../containers/QuestionEmbedWidget";

import { formatNumber, inflect, duration } from "metabase/lib/formatting";
import Utils from "metabase/lib/utils";
import MetabaseSettings from "metabase/lib/settings";

import cx from "classnames";
import _ from "underscore";
import moment from "moment";

const REFRESH_TOOLTIP_THRESHOLD = 60 * 1000; // 60 seconds

export default class QueryVisualization extends Component {
    constructor(props, context) {
        super(props, context);
<<<<<<< HEAD

=======
>>>>>>> 2d18bb81
        this.state = this._getStateFromProps(props);
    }

    static propTypes = {
        card: PropTypes.object.isRequired,
        result: PropTypes.object,
        databases: PropTypes.array,
        tableMetadata: PropTypes.object,
        tableForeignKeys: PropTypes.array,
        tableForeignKeyReferences: PropTypes.object,
        setDisplayFn: PropTypes.func.isRequired,
        onUpdateVisualizationSettings: PropTypes.func.isRequired,
        onReplaceAllVisualizationSettings: PropTypes.func.isRequired,
        cellIsClickableFn: PropTypes.func,
        cellClickedFn: PropTypes.func,
        isRunning: PropTypes.bool.isRequired,
        isRunnable: PropTypes.bool.isRequired,
        runQuery: PropTypes.func.isRequired,
        cancelQueryFn: PropTypes.func
    };

    static defaultProps = {
        // NOTE: this should be more dynamic from the backend, it's set based on the query lang
        maxTableRows: 2000
    };

    _getStateFromProps(props) {
        return {
            lastRunDatasetQuery: Utils.copy(props.card.dataset_query),
            lastRunParameterValues: Utils.copy(props.parameterValues)
        };
    }

    componentWillReceiveProps(nextProps) {
        // whenever we are told that we are running a query lets update our understanding of the "current" query
        if (nextProps.isRunning) {
            this.setState(this._getStateFromProps(nextProps));
        }
    }

    queryIsDirty() {
        // a query is considered dirty if ANY part of it has been changed
        return (
            !Utils.equals(this.props.card.dataset_query, this.state.lastRunDatasetQuery) ||
            !Utils.equals(this.props.parameterValues, this.state.lastRunParameterValues)
        );
    }

    isChartDisplay(display) {
        return (display !== "table" && display !== "scalar");
    }

<<<<<<< HEAD
    runQuery = () => {
        this.props.runQuery(null, { ignoreCache: true });
    }

=======
>>>>>>> 2d18bb81
    renderHeader() {
        const { isObjectDetail, isRunnable, isRunning, isAdmin, card, result, runQueryFn, cancelQueryFn } = this.props;
        const isDirty = this.queryIsDirty();
        const isSaved = card.id != null;

        let runButtonTooltip;
        if (!isDirty && result.cached && result.average_execution_time > REFRESH_TOOLTIP_THRESHOLD) {
            runButtonTooltip = `This question will take approximately ${duration(result.average_execution_time)} to refresh`;
        }

        const isPublicLinksEnabled = MetabaseSettings.get("public_sharing");
        const isEmbeddingEnabled = MetabaseSettings.get("embedding");
        return (
            <div className="relative flex flex-no-shrink mt3 mb1" style={{ minHeight: "2em" }}>
                <span className="relative z4">
                  { !isObjectDetail && <VisualizationSettings ref="settings" {...this.props} /> }
                </span>
                <div className="absolute flex layout-centered left right z3">
<<<<<<< HEAD
                    <Tooltip tooltip={runButtonTooltip}>
                        <RunButton
                            canRun={this.props.isRunnable}
                            isDirty={isDirty}
                            isRunning={isRunning}
                            runFn={this.runQuery}
                            cancelFn={this.props.cancelQueryFn}
                        />
                    </Tooltip>
=======
                    <RunButton
                        isRunnable={isRunnable}
                        isDirty={isDirty}
                        isRunning={isRunning}
                        onRun={runQueryFn}
                        onCancel={cancelQueryFn}
                    />
>>>>>>> 2d18bb81
                </div>
                <div className="absolute right z4 flex align-center" style={{ lineHeight: 0 /* needed to align icons :-/ */ }}>
                    { result && result.cached &&
                        <div className="text-grey-4 px1">
                            Last updated {moment(result.updated_at).fromNow()}
                        </div>
                    }
                    { !isDirty && this.renderCount() }
                    { !isObjectDetail &&
                        <Warnings warnings={this.state.warnings} className="mx2" size={18} />
                    }
                    { !isDirty && result && !result.error ?
                        <QueryDownloadWidget
                            className="mx1"
                            card={card}
                            result={result}
                        />
                    : null }
                    { isSaved && (
                        (isPublicLinksEnabled && (isAdmin || card.public_uuid)) ||
                        (isEmbeddingEnabled && isAdmin)
                    ) ?
                        <QuestionEmbedWidget
                            className="mx1"
                            card={card}
                        />
                    : null }
                </div>
            </div>
        );
    }

    renderCount() {
        let { result, isObjectDetail, card } = this.props;
        if (result && result.data && !isObjectDetail && card.display === "table") {
            return (
                <div>
                    { result.data.rows_truncated != null ? ("Showing first ") : ("Showing ")}
                    <b>{formatNumber(result.row_count)}</b>
                    { " " + inflect("row", result.data.rows.length) }.
                </div>
            );
        }
    }

    render() {
        const { className, card, databases, isObjectDetail, isRunning, result } = this.props
        let viz;

        if (!result) {
            let hasSampleDataset = !!_.findWhere(databases, { is_sample: true });
            viz = <VisualizationEmptyState showTutorialLink={hasSampleDataset} />
        } else {
            let error = result.error;

            if (error) {
                viz = <VisualizationError error={error} card={card} duration={result.duration} />
            } else if (result.data) {
                viz = (
                    <VisualizationResult
                        lastRunDatasetQuery={this.state.lastRunDatasetQuery}
                        onUpdateWarnings={(warnings) => this.setState({ warnings })}
                        onOpenChartSettings={() => this.refs.settings.open()}
                        {...this.props}
                        className="spread"
                    />
                );
            }
        }

        const wrapperClasses = cx(className, 'relative', {
            'flex': !isObjectDetail,
            'flex-column': !isObjectDetail
        });

        const visualizationClasses = cx('flex flex-full Visualization z1 relative', {
            'Visualization--errors': (result && result.error),
            'Visualization--loading': isRunning
        });

        return (
            <div className={wrapperClasses}>
                { !this.props.noHeader && this.renderHeader()}
                { isRunning && (
                    <div className="Loading spread flex flex-column layout-centered text-brand z2">
                        <LoadingSpinner />
                        <h2 className="Loading-message text-brand text-uppercase my3">Doing science...</h2>
                    </div>
                )}
                <div className={visualizationClasses}>
                    {viz}
                </div>
            </div>
        );
    }
}

const VisualizationEmptyState = ({showTutorialLink}) =>
    <div className="flex full layout-centered text-grey-1 flex-column">
        <h1>If you give me some data I can show you something cool. Run a Query!</h1>
        { showTutorialLink && <Link to="/q#?tutorial" className="link cursor-pointer my2">How do I use this thing?</Link> }
    </div><|MERGE_RESOLUTION|>--- conflicted
+++ resolved
@@ -27,10 +27,6 @@
 export default class QueryVisualization extends Component {
     constructor(props, context) {
         super(props, context);
-<<<<<<< HEAD
-
-=======
->>>>>>> 2d18bb81
         this.state = this._getStateFromProps(props);
     }
 
@@ -49,7 +45,7 @@
         isRunning: PropTypes.bool.isRequired,
         isRunnable: PropTypes.bool.isRequired,
         runQuery: PropTypes.func.isRequired,
-        cancelQueryFn: PropTypes.func
+        cancelQuery: PropTypes.func
     };
 
     static defaultProps = {
@@ -71,32 +67,20 @@
         }
     }
 
-    queryIsDirty() {
-        // a query is considered dirty if ANY part of it has been changed
-        return (
-            !Utils.equals(this.props.card.dataset_query, this.state.lastRunDatasetQuery) ||
-            !Utils.equals(this.props.parameterValues, this.state.lastRunParameterValues)
-        );
-    }
-
     isChartDisplay(display) {
         return (display !== "table" && display !== "scalar");
     }
 
-<<<<<<< HEAD
     runQuery = () => {
         this.props.runQuery(null, { ignoreCache: true });
     }
 
-=======
->>>>>>> 2d18bb81
     renderHeader() {
-        const { isObjectDetail, isRunnable, isRunning, isAdmin, card, result, runQueryFn, cancelQueryFn } = this.props;
-        const isDirty = this.queryIsDirty();
+        const { isObjectDetail, isRunnable, isRunning, isResultDirty, isAdmin, card, result, cancelQuery } = this.props;
         const isSaved = card.id != null;
 
         let runButtonTooltip;
-        if (!isDirty && result.cached && result.average_execution_time > REFRESH_TOOLTIP_THRESHOLD) {
+        if (!isResultDirty && result && result.cached && result.average_execution_time > REFRESH_TOOLTIP_THRESHOLD) {
             runButtonTooltip = `This question will take approximately ${duration(result.average_execution_time)} to refresh`;
         }
 
@@ -108,25 +92,15 @@
                   { !isObjectDetail && <VisualizationSettings ref="settings" {...this.props} /> }
                 </span>
                 <div className="absolute flex layout-centered left right z3">
-<<<<<<< HEAD
                     <Tooltip tooltip={runButtonTooltip}>
                         <RunButton
-                            canRun={this.props.isRunnable}
-                            isDirty={isDirty}
+                            isRunnable={isRunnable}
+                            isDirty={isResultDirty}
                             isRunning={isRunning}
-                            runFn={this.runQuery}
-                            cancelFn={this.props.cancelQueryFn}
+                            onRun={this.runQuery}
+                            onCancel={cancelQuery}
                         />
                     </Tooltip>
-=======
-                    <RunButton
-                        isRunnable={isRunnable}
-                        isDirty={isDirty}
-                        isRunning={isRunning}
-                        onRun={runQueryFn}
-                        onCancel={cancelQueryFn}
-                    />
->>>>>>> 2d18bb81
                 </div>
                 <div className="absolute right z4 flex align-center" style={{ lineHeight: 0 /* needed to align icons :-/ */ }}>
                     { result && result.cached &&
@@ -134,11 +108,11 @@
                             Last updated {moment(result.updated_at).fromNow()}
                         </div>
                     }
-                    { !isDirty && this.renderCount() }
+                    { !isResultDirty && this.renderCount() }
                     { !isObjectDetail &&
                         <Warnings warnings={this.state.warnings} className="mx2" size={18} />
                     }
-                    { !isDirty && result && !result.error ?
+                    { !isResultDirty && result && !result.error ?
                         <QueryDownloadWidget
                             className="mx1"
                             card={card}
