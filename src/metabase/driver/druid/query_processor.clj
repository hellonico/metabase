--- conflicted
+++ resolved
@@ -373,11 +373,7 @@
 (defmulti ^:private handle-order-by query-type-dispatch-fn)
 
 (defmethod handle-order-by ::query [_ _ _]
-<<<<<<< HEAD
-  (log/warn (u/format-color 'red "Sorting with Druid is only allowed queries that have one or more breakout columns. Ignoring :order-by clause.")))
-=======
-  (log/warn (u/format-color 'red "Sorting with Druid is only allowed in queries that have one or more breakout columns. Ignoring :order_by clause.")))
->>>>>>> 2de7af2a
+  (log/warn (u/format-color 'red "Sorting with Druid is only allowed in queries that have one or more breakout columns. Ignoring :order-by clause.")))
 
 (defmethod handle-order-by ::topN [_ {{ag-type :aggregation-type} :aggregation, [breakout-field] :breakout, [{field :field, direction :direction}] :order-by} druid-query]
   (let [field             (->rvalue field)
