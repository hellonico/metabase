(ns metabase.query-processor.interface
  "Definitions of `Field`, `Value`, and other record types present in an expanded query.
   This namespace should just contain definitions of various protocols and record types; associated logic
   should go in `metabase.query-processor.middleware.expand`."
  (:require [metabase.models
             [field :as field]
             [dimension :as dim]]
            [metabase.util :as u]
            [metabase.util.schema :as su]
            [schema.core :as s])
  (:import clojure.lang.Keyword
           java.sql.Timestamp))

;;; # ------------------------------------------------------------ CONSTANTS ------------------------------------------------------------

(def ^:const absolute-max-results
  "Maximum number of rows the QP should ever return.

   This is coming directly from the max rows allowed by Excel for now ...
   https://support.office.com/en-nz/article/Excel-specifications-and-limits-1672b34d-7043-467e-8e27-269d656771c3"
  1048576)


;;; # ------------------------------------------------------------ DYNAMIC VARS ------------------------------------------------------------

(def ^:dynamic ^Boolean *disable-qp-logging*
  "Should we disable logging for the QP? (e.g., during sync we probably want to turn it off to keep logs less cluttered)."
  false)


(def ^:dynamic *driver*
  "The driver that will be used to run the query we are currently parsing.
   Used by `assert-driver-supports` and other places.
   Always bound when running queries the normal way, e.g. via `metabase.driver/process-query`.
   Not neccesarily bound when using various functions like `fk->` in the REPL."
  nil)

(defn driver-supports?
  "Does the currently bound `*driver*` support FEATURE?
   (This returns `nil` if `*driver*` is unbound. `*driver*` is always bound when running queries the normal way,
   but may not be when calling this function directly from the REPL.)"
  [feature]
  (when *driver*
    ((resolve 'metabase.driver/driver-supports?) *driver* feature)))

;; `assert-driver-supports` doesn't run check when `*driver*` is unbound (e.g., when used in the REPL)
;; Allows flexibility when composing queries for tests or interactive development
(defn assert-driver-supports
  "When `*driver*` is bound, assert that is supports keyword FEATURE."
  [feature]
  (when *driver*
    (when-not (driver-supports? feature)
      (throw (Exception. (str (name feature) " is not supported by this driver."))))))

;; Expansion Happens in a Few Stages:
;; 1. A query dict is parsed via pattern-matching code in the Query Expander.
;;    field IDs and values are replaced with FieldPlaceholders and ValuePlaceholders, respectively.
;; 2. Relevant Fields and Tables are fetched from the DB, and the placeholder objects are "resolved"
;;    and replaced with objects like Field, Value, etc.

;;; # ------------------------------------------------------------ JOINING OBJECTS ------------------------------------------------------------

;; These are just used by the QueryExpander to record information about how joins should occur.

(s/defrecord JoinTableField [field-id   :- su/IntGreaterThanZero
                             field-name :- su/NonBlankString])

(s/defrecord JoinTable [source-field :- JoinTableField
                        pk-field     :- JoinTableField
                        table-id     :- su/IntGreaterThanZero
                        table-name   :- su/NonBlankString
                        schema       :- (s/maybe su/NonBlankString)
                        join-alias   :- su/NonBlankString])

;;; # ------------------------------------------------------------ PROTOCOLS ------------------------------------------------------------

(defprotocol IField
  "Methods specific to the Query Expander `Field` record type."
  (qualified-name-components [this]
    "Return a vector of name components of the form `[table-name parent-names... field-name]`
     (This should always return AT LEAST 2 components. If no table name should be used, return
     `nil` as the first part.)"))
;; TODO - Yes, I know, that makes no sense. `annotate/qualify-field-name` expects it that way tho

;;; +----------------------------------------------------------------------------------------------------------------------------------------------------------------+
;;; |                                                                             FIELDS                                                                             |
;;; +----------------------------------------------------------------------------------------------------------------------------------------------------------------+


(s/defrecord FieldValues [field-value-id          :- su/IntGreaterThanZero
                          field-id                :- su/IntGreaterThanZero
                          values                  :- (s/maybe (s/cond-pre [s/Any] {} []))
                          human-readable-values   :- (s/maybe (s/cond-pre [s/Any] {} []))
                          created-at              :- java.util.Date
                          updated-at              :- java.util.Date])

(s/defrecord Dimensions [dimension-id            :- su/IntGreaterThanZero
                         field-id                :- su/IntGreaterThanZero
                         dimension-name          :- su/NonBlankString
                         human-readable-field-id :- (s/maybe su/IntGreaterThanZero)
                         dimension-type          :- (apply s/enum dim/dimension-types)
                         created-at              :- java.util.Date
                         updated-at              :- java.util.Date])

;; Field is the "expanded" form of a Field ID (field reference) in MBQL
(s/defrecord Field [field-id           :- su/IntGreaterThanZero
                    field-name         :- su/NonBlankString
                    field-display-name :- su/NonBlankString
                    base-type          :- su/FieldType
                    special-type       :- (s/maybe su/FieldType)
                    visibility-type    :- (apply s/enum field/visibility-types)
                    table-id           :- su/IntGreaterThanZero
                    schema-name        :- (s/maybe su/NonBlankString)
                    table-name         :- (s/maybe su/NonBlankString) ; TODO - Why is this `maybe` ?
                    position           :- (s/maybe su/IntGreaterThanZero)
                    fk-field-id        :- (s/maybe s/Int)
                    description        :- (s/maybe su/NonBlankString)
                    parent-id          :- (s/maybe su/IntGreaterThanZero)
                    ;; Field once its resolved; FieldPlaceholder before that
                    parent             :- s/Any
<<<<<<< HEAD
                    min-value          :- (s/maybe s/Num)
                    max-value          :- (s/maybe s/Num)]
=======
                    remapped-from      :- (s/maybe s/Str)
                    remapped-to        :- (s/maybe s/Str)
                    dimensions         :- (s/maybe (s/cond-pre Dimensions {} []))
                    values             :- (s/maybe (s/cond-pre FieldValues {} []))]
>>>>>>> 43c61b9d
  clojure.lang.Named
  (getName [_] field-name) ; (name <field>) returns the *unqualified* name of the field, #obvi

  IField
  (qualified-name-components [_]
    (conj (if parent
            (qualified-name-components parent)
            [table-name])
          field-name)))

;;; DateTimeField

(def ^:const datetime-field-units
  "Valid units for a `DateTimeField`."
  #{:default :minute :minute-of-hour :hour :hour-of-day :day :day-of-week :day-of-month :day-of-year
    :week :week-of-year :month :month-of-year :quarter :quarter-of-year :year})

(def ^:const relative-datetime-value-units
  "Valid units for a `RelativeDateTimeValue`."
  #{:minute :hour :day :week :month :quarter :year})

(def DatetimeFieldUnit "Schema for datetime units that are valid for `DateTimeField` forms." (s/named (apply s/enum datetime-field-units)          "Valid datetime unit for a field"))
(def DatetimeValueUnit "Schema for datetime units that valid for relative datetime values."  (s/named (apply s/enum relative-datetime-value-units) "Valid datetime unit for a relative datetime"))

(defn datetime-field-unit?
  "Is UNIT a valid datetime unit for a `DateTimeField` form?"
  [unit]
  (contains? datetime-field-units (keyword unit)))

(defn relative-datetime-value-unit?
  "Is UNIT a valid datetime unit for a `RelativeDateTimeValue` form?"
  [unit]
  (contains? relative-datetime-value-units (keyword unit)))

;; TODO - maybe we should figure out some way to have the schema validate that the driver supports field literals, like we do for some of the other clauses.
;; Ideally we'd do that in a more generic way (perhaps in expand, we could make the clauses specify required feature metadata and have that get checked automatically?)
(s/defrecord FieldLiteral [field-name    :- su/NonBlankString
                           base-type     :- su/FieldType]
  clojure.lang.Named
  (getName [_] field-name)
  IField
  (qualified-name-components [_] [nil field-name]))

;; DateTimeField is just a simple wrapper around Field
(s/defrecord DateTimeField [field :- (s/cond-pre Field FieldLiteral)
                            unit  :- DatetimeFieldUnit]
  clojure.lang.Named
  (getName [_] (name field)))

(def binning-strategies
  "Valid binning strategies for a `BinnedField`"
  #{:num-bins :bin-width :default})

(s/defrecord BinnedField [field     :- Field
                          strategy  :- (apply s/enum binning-strategies)
                          num-bins  :- s/Int
                          min-value :- s/Num
                          max-value :- s/Num
                          bin-width :- s/Num]
  clojure.lang.Named
  (getName [_] (name field)))

(s/defrecord ExpressionRef [expression-name :- su/NonBlankString]
  clojure.lang.Named
  (getName [_] expression-name)
  IField
  (qualified-name-components [_]
    [nil expression-name]))


;;; Placeholder Types

;; Replace Field IDs with these during first pass
<<<<<<< HEAD
(s/defrecord FieldPlaceholder [field-id         :- su/IntGreaterThanZero
                               fk-field-id      :- (s/maybe (s/constrained su/IntGreaterThanZero
                                                                        (fn [_] (or (assert-driver-supports :foreign-keys) true)) ; assert-driver-supports will throw Exception if driver is bound
                                                                        "foreign-keys is not supported by this driver."))         ; and driver does not support foreign keys
                               datetime-unit    :- (s/maybe DatetimeFieldUnit)
                               binning-strategy :- (s/maybe (apply s/enum binning-strategies))
                               binning-param    :- (s/maybe s/Num)])
=======
(s/defrecord FieldPlaceholder [field-id            :- su/IntGreaterThanZero
                               fk-field-id         :- (s/maybe (s/constrained su/IntGreaterThanZero
                                                                              (fn [_] (or (assert-driver-supports :foreign-keys) true)) ; assert-driver-supports will throw Exception if driver is bound
                                                                              "foreign-keys is not supported by this driver."))         ; and driver does not support foreign keys
                               datetime-unit       :- (s/maybe DatetimeFieldUnit)
                               remapped-from       :- (s/maybe s/Str)
                               remapped-to         :- (s/maybe s/Str)
                               field-display-name  :- (s/maybe s/Str)])
>>>>>>> 43c61b9d

(s/defrecord AgFieldRef [index :- s/Int])
;; TODO - add a method to get matching expression from the query?

(s/defrecord RelativeDatetime [amount :- s/Int
                               unit   :- DatetimeValueUnit])

(declare Aggregation AnyField AnyValueLiteral)

(def ^:private ExpressionOperator (s/named (s/enum :+ :- :* :/) "Valid expression operator"))

(s/defrecord Expression [operator   :- ExpressionOperator
                         args       :- [(s/cond-pre (s/recursive #'AnyValueLiteral)
                                                    (s/recursive #'AnyField)
                                                    (s/recursive #'Aggregation))]
                         custom-name :- (s/maybe su/NonBlankString)])


(def AnyField
  "Schema for anything that is considered a valid 'field' including placeholders, expressions, and literals."
  (s/named (s/cond-pre Field
                       FieldPlaceholder
                       DateTimeField
                       FieldLiteral
                       AgFieldRef
                       Expression
                       ExpressionRef)
           "AnyField: field, ag field reference, expression, expression reference, or field literal."))


;;; +----------------------------------------------------------------------------------------------------------------------------------------------------------------+
;;; |                                                                             VALUES                                                                             |
;;; +----------------------------------------------------------------------------------------------------------------------------------------------------------------+

(def LiteralDatetimeString
  "Schema for an MBQL datetime string literal, in ISO-8601 format."
  (s/constrained su/NonBlankString u/date-string? "Valid ISO-8601 datetime string literal"))

(def LiteralDatetime
  "Schema for an MBQL literal datetime value: and ISO-8601 string or `java.sql.Date`."
  (s/named (s/cond-pre java.sql.Date LiteralDatetimeString) "Valid datetime literal (must be ISO-8601 string or java.sql.Date)"))

(def Datetime
  "Schema for an MBQL datetime value: an ISO-8601 string, `java.sql.Date`, or a relative dateitme form."
  (s/named (s/cond-pre RelativeDatetime LiteralDatetime) "Valid datetime (must ISO-8601 string literal or a relative-datetime form)"))

(def OrderableValueLiteral
  "Schema for something that is orderable value in MBQL (either a number or datetime)."
  (s/named (s/cond-pre s/Num Datetime) "Valid orderable value (must be number or datetime)"))

(def AnyValueLiteral
  "Schema for anything that is a considered a valid value literal in MBQL - `nil`, a `Boolean`, `Number`, `String`, or relative datetime form."
  (s/named (s/maybe (s/cond-pre s/Bool su/NonBlankString OrderableValueLiteral)) "Valid value (must be nil, boolean, number, string, or a relative-datetime form)"))


;; Value is the expansion of a value within a QL clause
;; Information about the associated Field is included for convenience
;; TODO - Value doesn't need the whole field, just the relevant type info / units
(s/defrecord Value [value   :- AnyValueLiteral
                    field   :- (s/recursive #'AnyField)])

(s/defrecord RelativeDateTimeValue [amount :- s/Int
                                    unit   :- DatetimeValueUnit
                                    field  :- (s/cond-pre DateTimeField
                                                          FieldPlaceholder)])

;; e.g. an absolute point in time (literal)
(s/defrecord DateTimeValue [value :- Timestamp
                            field :- DateTimeField])

(def OrderableValue
  "Schema for an instance of `Value` whose `:value` property is itself orderable (a datetime or number, i.e. a `OrderableValueLiteral`)."
  (s/named (s/cond-pre
            DateTimeValue
            RelativeDateTimeValue
            (s/constrained Value (fn [{value :value}]
                                   (nil? (s/check OrderableValueLiteral value)))))
           "Value that is orderable (Value whose :value is something orderable, like a datetime or number)"))

(def StringValue
  "Schema for an instance of `Value` whose `:value` property is itself a string (a datetime or string, i.e. a `OrderableValueLiteral`)."
  (s/named (s/constrained Value (comp string? :value))
           "Value that is a string (Value whose :value is a string)"))

(defprotocol ^:private IDateTimeValue
  (unit [this]
    "Get the `unit` associated with a `DateTimeValue` or `RelativeDateTimeValue`.")

  (add-date-time-units [this n]
    "Return a new `DateTimeValue` or `RelativeDateTimeValue` with N `units` added to it."))

(extend-protocol IDateTimeValue
  DateTimeValue
  (unit                [this]   (:unit (:field this)))
  (add-date-time-units [this n] (assoc this :value (u/relative-date (unit this) n (:value this))))

  RelativeDateTimeValue
  (unit                [this]   (:unit this))
  (add-date-time-units [this n] (update this :amount (partial + n))))


;;; Placeholder Types

;; Replace values with these during first pass over Query.
;; Include associated Field ID so appropriate the info can be found during Field resolution
(s/defrecord ValuePlaceholder [field-placeholder :- AnyField
                               value             :- AnyValueLiteral])

(def OrderableValuePlaceholder
  "`ValuePlaceholder` schema with the additional constraint that the value be orderable (a number or datetime)."
  (s/constrained ValuePlaceholder (comp (complement (s/checker OrderableValueLiteral)) :value) ":value must be orderable (number or datetime)"))

(def OrderableValueOrPlaceholder
  "Schema for an `OrderableValue` (instance of `Value` whose `:value` is orderable) or a placeholder for one."
  (s/named (s/cond-pre OrderableValue OrderableValuePlaceholder)
           "Must be an OrderableValue or OrderableValuePlaceholder"))

(def StringValuePlaceholder
  "`ValuePlaceholder` schema with the additional constraint that the value be a string/"
  (s/constrained ValuePlaceholder (comp string? :value) ":value must be a string"))

(def StringValueOrPlaceholder
  "Schema for an `StringValue` (instance of `Value` whose `:value` is a string) or a placeholder for one."
  (s/named (s/cond-pre StringValue StringValuePlaceholder)
           "Must be an StringValue or StringValuePlaceholder"))

(def AnyValue
  "Schema that accepts anything normally considered a value or value placeholder."
  (s/named (s/cond-pre DateTimeValue RelativeDateTimeValue Value ValuePlaceholder) "Valid value"))

(def AnyFieldOrValue
  "Schema that accepts anything normally considered a field or value."
  (s/named (s/cond-pre AnyField AnyValue) "Field or value"))


;;; +----------------------------------------------------------------------------------------------------------------------------------------------------------------+
;;; |                                                                             CLAUSES                                                                            |
;;; +----------------------------------------------------------------------------------------------------------------------------------------------------------------+

;;; aggregation

(s/defrecord AggregationWithoutField [aggregation-type :- (s/named (s/enum :count :cumulative-count)
                                                                   "Valid aggregation type")
                                      custom-name      :- (s/maybe su/NonBlankString)])

(s/defrecord AggregationWithField [aggregation-type :- (s/named (s/enum :avg :count :cumulative-sum :distinct :max :min :stddev :sum)
                                                                "Valid aggregation type")
                                   field            :- (s/cond-pre AnyField
                                                                   Expression)
                                   custom-name      :- (s/maybe su/NonBlankString)])

(defn- valid-aggregation-for-driver? [{:keys [aggregation-type]}]
  (when (= aggregation-type :stddev)
    (assert-driver-supports :standard-deviation-aggregations))
  true)

(def Aggregation
  "Schema for an `aggregation` subclause in an MBQL query."
  (s/constrained
   (s/cond-pre AggregationWithField AggregationWithoutField Expression)
   valid-aggregation-for-driver?
   "standard-deviation-aggregations is not supported by this driver."))


;;; filter

(s/defrecord EqualityFilter [filter-type :- (s/enum := :!=)
                             field       :- AnyField
                             value       :- AnyFieldOrValue])

(s/defrecord ComparisonFilter [filter-type :- (s/enum :< :<= :> :>=)
                               field       :- AnyField
                               value       :- OrderableValueOrPlaceholder])

(s/defrecord BetweenFilter [filter-type  :- (s/eq :between)
                            min-val      :- OrderableValueOrPlaceholder
                            field        :- AnyField
                            max-val      :- OrderableValueOrPlaceholder])

(s/defrecord StringFilter [filter-type :- (s/enum :starts-with :contains :ends-with)
                           field       :- AnyField
                           value       :- (s/cond-pre s/Str StringValueOrPlaceholder)]) ; TODO - not 100% sure why this is also allowed to accept a plain string

(def SimpleFilterClause
  "Schema for a non-compound, non-`not` MBQL `filter` clause."
  (s/named (s/cond-pre EqualityFilter ComparisonFilter BetweenFilter StringFilter)
           "Simple filter clause"))

(s/defrecord NotFilter [compound-type :- (s/eq :not)
                        subclause     :- SimpleFilterClause])

(declare Filter)

(s/defrecord CompoundFilter [compound-type :- (s/enum :and :or)
                             subclauses    :- [(s/recursive #'Filter)]])

(def Filter
  "Schema for top-level `filter` clause in an MBQL query."
  (s/named (s/cond-pre SimpleFilterClause NotFilter CompoundFilter)
           "Valid filter clause"))


;;; order-by

(def OrderByDirection
  "Schema for the direction in an `OrderBy` subclause."
  (s/named (s/enum :ascending :descending) "Valid order-by direction"))

(def OrderBy
  "Schema for top-level `order-by` clause in an MBQL query."
  (s/named {:field     AnyField
            :direction OrderByDirection}
           "Valid order-by subclause"))


;;; page

(def Page
  "Schema for the top-level `page` clause in a MBQL query."
  (s/named {:page  su/IntGreaterThanZero
            :items su/IntGreaterThanZero}
           "Valid page clause"))


;;; source-query

(declare Query)

(def SourceQuery
  "Schema for a valid value for a `:source-query` clause."
  (s/if :native
    {:native                         s/Any
     (s/optional-key :template_tags) s/Any}
    (s/recursive #'Query)))

;;; +----------------------------------------------------------------------------------------------------------------------------------------------------------------+
;;; |                                                                             QUERY                                                                              |
;;; +----------------------------------------------------------------------------------------------------------------------------------------------------------------+

(def Query
  "Schema for an MBQL query."
  (s/constrained
   {(s/optional-key :aggregation)  [Aggregation]
    (s/optional-key :breakout)     [AnyField]
    (s/optional-key :fields)       [AnyField]
    (s/optional-key :filter)       Filter
    (s/optional-key :limit)        su/IntGreaterThanZero
    (s/optional-key :order-by)     [OrderBy]
    (s/optional-key :page)         Page
    (s/optional-key :expressions)  {s/Keyword Expression}
    (s/optional-key :source-table) su/IntGreaterThanZero
    (s/optional-key :source-query) SourceQuery}
   (fn [{:keys [source-table source-query native-source-query]}]
     (and (or source-table
              source-query
              native-source-query)
          (not (and source-table
                    source-query
                    native-source-query))))
   "Query must specify either `:source-table` or `:source-query`, but not both."))<|MERGE_RESOLUTION|>--- conflicted
+++ resolved
@@ -118,15 +118,12 @@
                     parent-id          :- (s/maybe su/IntGreaterThanZero)
                     ;; Field once its resolved; FieldPlaceholder before that
                     parent             :- s/Any
-<<<<<<< HEAD
-                    min-value          :- (s/maybe s/Num)
-                    max-value          :- (s/maybe s/Num)]
-=======
                     remapped-from      :- (s/maybe s/Str)
                     remapped-to        :- (s/maybe s/Str)
                     dimensions         :- (s/maybe (s/cond-pre Dimensions {} []))
-                    values             :- (s/maybe (s/cond-pre FieldValues {} []))]
->>>>>>> 43c61b9d
+                    values             :- (s/maybe (s/cond-pre FieldValues {} []))
+                    min-value          :- (s/maybe s/Num)
+                    max-value          :- (s/maybe s/Num)]
   clojure.lang.Named
   (getName [_] field-name) ; (name <field>) returns the *unqualified* name of the field, #obvi
 
@@ -200,15 +197,6 @@
 ;;; Placeholder Types
 
 ;; Replace Field IDs with these during first pass
-<<<<<<< HEAD
-(s/defrecord FieldPlaceholder [field-id         :- su/IntGreaterThanZero
-                               fk-field-id      :- (s/maybe (s/constrained su/IntGreaterThanZero
-                                                                        (fn [_] (or (assert-driver-supports :foreign-keys) true)) ; assert-driver-supports will throw Exception if driver is bound
-                                                                        "foreign-keys is not supported by this driver."))         ; and driver does not support foreign keys
-                               datetime-unit    :- (s/maybe DatetimeFieldUnit)
-                               binning-strategy :- (s/maybe (apply s/enum binning-strategies))
-                               binning-param    :- (s/maybe s/Num)])
-=======
 (s/defrecord FieldPlaceholder [field-id            :- su/IntGreaterThanZero
                                fk-field-id         :- (s/maybe (s/constrained su/IntGreaterThanZero
                                                                               (fn [_] (or (assert-driver-supports :foreign-keys) true)) ; assert-driver-supports will throw Exception if driver is bound
@@ -216,8 +204,9 @@
                                datetime-unit       :- (s/maybe DatetimeFieldUnit)
                                remapped-from       :- (s/maybe s/Str)
                                remapped-to         :- (s/maybe s/Str)
-                               field-display-name  :- (s/maybe s/Str)])
->>>>>>> 43c61b9d
+                               field-display-name  :- (s/maybe s/Str)
+                               binning-strategy    :- (s/maybe (apply s/enum binning-strategies))
+                               binning-param       :- (s/maybe s/Num)])
 
 (s/defrecord AgFieldRef [index :- s/Int])
 ;; TODO - add a method to get matching expression from the query?
